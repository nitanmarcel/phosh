--- conflicted
+++ resolved
@@ -23,12 +23,9 @@
  libpulse-dev,
  libupower-glib-dev,
  libwayland-dev,
-<<<<<<< HEAD
  linux-libc-dev,
-=======
  libxml2-utils,
  linux-libc-dev (>= 5.12) [arm64],
->>>>>>> c1994c24
  meson,
  pandoc <!nodoc>,
 # to run the tests
