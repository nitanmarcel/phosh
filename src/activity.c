/*
 * Copyright (C) 2018 Purism SPC
 *
 * SPDX-License-Identifier: GPL-3.0-or-later
 *
 * Author: Guido Günther <agx@sigxcpu.org>
 */

#define G_LOG_DOMAIN "phosh-activity"

#include "config.h"
#include "activity.h"
#include "shell.h"
#include "swipe-away-bin.h"
#include "thumbnail.h"
#include "util.h"
#include "app-grid-button.h"

#include <gio/gdesktopappinfo.h>

/**
 * SECTION:activity
 * @short_description: An app in the favorites overview
 * @Title: PhoshActivity
 *
 * The #PhoshActivity is used to select a running application in the overview.
 */

/* Icons actually sized according to the pixel-size set in the template */
#define ACTIVITY_ICON_SIZE -1

enum {
  CLICKED,
  CLOSED,
  N_SIGNALS
};
static guint signals[N_SIGNALS] = { 0 };

enum {
  PROP_0,
  PROP_APP_ID,
  PROP_MAXIMIZED,
  PROP_WIN_WIDTH,
  PROP_WIN_HEIGHT,
  LAST_PROP,
};
static GParamSpec *props[LAST_PROP];

typedef struct
{
  GtkWidget *swipe_bin;
  GtkWidget *icon;
  GtkWidget *box;
  GtkWidget *revealer;
  GtkWidget *btn_close;

  gboolean maximized;
  int win_width;
  int win_height;

  char *app_id;

  cairo_surface_t *surface;
  PhoshThumbnail *thumbnail;

  gboolean hovering;
  guint remove_timeout_id;
} PhoshActivityPrivate;


struct _PhoshActivity
{
  GtkEventBox parent;
};

G_DEFINE_TYPE_WITH_PRIVATE(PhoshActivity, phosh_activity, GTK_TYPE_EVENT_BOX)


static void
phosh_activity_set_property (GObject *object,
                             guint property_id,
                             const GValue *value,
                             GParamSpec *pspec)
{
  PhoshActivity *self = PHOSH_ACTIVITY (object);
  PhoshActivityPrivate *priv = phosh_activity_get_instance_private(self);
  int height, width;

  switch (property_id) {
    case PROP_APP_ID:
      g_free (priv->app_id);
      priv->app_id = g_value_dup_string (value);
      g_object_notify_by_pspec (G_OBJECT (self), props[PROP_APP_ID]);
      break;
    case PROP_MAXIMIZED:
      priv->maximized = g_value_get_boolean (value);
      break;
    case PROP_WIN_WIDTH:
      width = g_value_get_int (value);
      if (width != priv->win_width) {
        priv->win_width = width;
        gtk_widget_queue_resize (GTK_WIDGET (self));
        g_object_notify_by_pspec (G_OBJECT (self), props[PROP_WIN_WIDTH]);
      }
      break;
    case PROP_WIN_HEIGHT:
      height = g_value_get_int (value);
      if (height != priv->win_height) {
        priv->win_height = height;
        gtk_widget_queue_resize (GTK_WIDGET (self));
        g_object_notify_by_pspec (G_OBJECT (self), props[PROP_WIN_HEIGHT]);
      }
      break;
    default:
      G_OBJECT_WARN_INVALID_PROPERTY_ID (object, property_id, pspec);
      break;
  }
}


static void
phosh_activity_get_property (GObject *object,
                             guint property_id,
                             GValue *value,
                             GParamSpec *pspec)
{
  PhoshActivity *self = PHOSH_ACTIVITY (object);
  PhoshActivityPrivate *priv = phosh_activity_get_instance_private(self);

  switch (property_id) {
    case PROP_APP_ID:
      g_value_set_string (value, priv->app_id);
      break;
    case PROP_MAXIMIZED:
      g_value_set_boolean (value, priv->maximized);
      break;
    case PROP_WIN_WIDTH:
      g_value_set_int (value, priv->win_width);
      break;
    case PROP_WIN_HEIGHT:
      g_value_set_int (value, priv->win_height);
      break;
    default:
      G_OBJECT_WARN_INVALID_PROPERTY_ID (object, property_id, pspec);
      break;
  }
}


static void
clicked_cb (PhoshActivity *self)
{
  g_signal_emit (self, signals[CLICKED], 0);
}


static void
closed_cb (PhoshActivity *self)
{
  PhoshActivityPrivate *priv = phosh_activity_get_instance_private (self);

  phosh_swipe_away_bin_remove (PHOSH_SWIPE_AWAY_BIN (priv->swipe_bin));
}


static gboolean
remove_timeout_cb (PhoshActivity *self)
{
  PhoshActivityPrivate *priv = phosh_activity_get_instance_private (self);

  phosh_swipe_away_bin_undo (PHOSH_SWIPE_AWAY_BIN (priv->swipe_bin));

  priv->remove_timeout_id = 0;

  return G_SOURCE_REMOVE;
}


static void
removed_cb (PhoshActivity *self)
{
  PhoshActivityPrivate *priv = phosh_activity_get_instance_private (self);

  if (priv->remove_timeout_id)
    g_source_remove (priv->remove_timeout_id);

  priv->remove_timeout_id =
    g_timeout_add_seconds (1, (GSourceFunc) remove_timeout_cb, self);
  g_source_set_name_by_id (priv->remove_timeout_id, "[phosh] remove_timeout_id");

  g_signal_emit (self, signals[CLOSED], 0);
}


static float
get_scale (PhoshActivity *self)
{
  float scale;
  int width, height, image_width, image_height;
  PhoshActivityPrivate *priv;

  width = gtk_widget_get_allocated_width (GTK_WIDGET (self));
  height = gtk_widget_get_allocated_height (GTK_WIDGET (self));
  priv = phosh_activity_get_instance_private (self);

  if (!priv->surface)
    return 1.0;

  image_width = cairo_image_surface_get_width (priv->surface);
  image_height = cairo_image_surface_get_height (priv->surface);

  scale = width / (float)image_width;

  if (height / (float)image_height < scale)
    scale = height / (float)image_height;

  return scale;
}

static gboolean
draw_cb (PhoshActivity *self, cairo_t *cairo, GtkDrawingArea *area)
{
  int width, height, image_width, image_height, x, y = 0;
  float scale;
  PhoshActivityPrivate *priv;
  GtkStyleContext *context;

  g_return_val_if_fail (PHOSH_IS_ACTIVITY (self), FALSE);
  g_return_val_if_fail (GTK_IS_DRAWING_AREA (area), FALSE);
  width = gtk_widget_get_allocated_width (GTK_WIDGET (area));
  height = gtk_widget_get_allocated_height (GTK_WIDGET (area));
  priv = phosh_activity_get_instance_private (self);
  context = gtk_widget_get_style_context (GTK_WIDGET (self));

  if (!priv->surface)
    return FALSE;

  image_width = cairo_image_surface_get_width (priv->surface);
  image_height = cairo_image_surface_get_height (priv->surface);


  gtk_render_background(context, cairo, 0, 0, width, height);

  scale = get_scale (self);
  cairo_scale (cairo, scale, scale);

  x = (width - image_width * scale) / 2.0 / scale;

  cairo_rectangle (cairo, x, y, image_width, image_height);
  cairo_set_source_surface (cairo, priv->surface, x, y);
  cairo_fill (cairo);

  return FALSE;
}


static void
phosh_activity_constructed (GObject *object)
{
  PhoshActivity *self = PHOSH_ACTIVITY (object);
  PhoshActivityPrivate *priv = phosh_activity_get_instance_private (self);
  g_autoptr (GDesktopAppInfo) app_info = phosh_get_desktop_app_info_for_app_id (priv->app_id);

  if (app_info) {
    gtk_image_set_from_gicon (GTK_IMAGE (priv->icon),
                              g_app_info_get_icon (G_APP_INFO (app_info)),
                              ACTIVITY_ICON_SIZE);
  } else {
    gtk_image_set_from_icon_name (GTK_IMAGE (priv->icon),
                                  PHOSH_APP_UNKNOWN_ICON,
                                  ACTIVITY_ICON_SIZE);
  }

  gtk_style_context_add_class (gtk_widget_get_style_context (GTK_WIDGET (self)), "phosh-activity-empty");

  G_OBJECT_CLASS (phosh_activity_parent_class)->constructed (object);
}


static void
phosh_activity_dispose (GObject *object)
{
  PhoshActivity *self = PHOSH_ACTIVITY (object);
  PhoshActivityPrivate *priv = phosh_activity_get_instance_private (self);

  g_clear_pointer (&priv->surface, cairo_surface_destroy);
  g_clear_object (&priv->thumbnail);

  if (priv->remove_timeout_id) {
    g_source_remove (priv->remove_timeout_id);
    priv->remove_timeout_id = 0;
  }

  G_OBJECT_CLASS (phosh_activity_parent_class)->dispose (object);
}


static void
phosh_activity_finalize (GObject *object)
{
  PhoshActivity *self = PHOSH_ACTIVITY (object);
  PhoshActivityPrivate *priv = phosh_activity_get_instance_private (self);

  g_free (priv->app_id);

  G_OBJECT_CLASS (phosh_activity_parent_class)->finalize (object);
}


static GtkSizeRequestMode
phosh_activity_get_request_mode (GtkWidget *widgte)
{
  return GTK_SIZE_REQUEST_WIDTH_FOR_HEIGHT;
}


static void
phosh_activity_get_preferred_height (GtkWidget *widget,
                                     int       *min,
                                     int       *nat)
{
  PhoshActivityPrivate *priv;
  int smallest = 0;
  int box_smallest = 0;
  int parent_nat;

  g_return_if_fail (PHOSH_IS_ACTIVITY (widget));
  priv = phosh_activity_get_instance_private (PHOSH_ACTIVITY (widget));

  GTK_WIDGET_CLASS (phosh_activity_parent_class)->get_preferred_height (widget,
                                                                        &smallest,
                                                                        &parent_nat);
  gtk_widget_get_preferred_width (priv->box, &box_smallest, NULL);

  smallest = MAX (smallest, box_smallest);

  if (min)
    *min = smallest;

  if (nat)
    *nat = smallest;
}


static void
phosh_activity_get_preferred_width_for_height (GtkWidget *widget,
                                               int        height,
                                               int       *min,
                                               int       *nat)
{
  PhoshActivityPrivate *priv;
  int smallest = 0;
  int box_smallest = 0;
  int size;
  int parent_nat;
  double aspect_ratio;

  g_return_if_fail (PHOSH_IS_ACTIVITY (widget));
  priv = phosh_activity_get_instance_private (PHOSH_ACTIVITY (widget));

  GTK_WIDGET_CLASS (phosh_activity_parent_class)->get_preferred_width_for_height (widget,
                                                                                  height,
                                                                                  &smallest,
                                                                                  &parent_nat);
  gtk_widget_get_preferred_width_for_height (priv->box, height, &box_smallest, NULL);

  smallest = MAX (smallest, box_smallest);

  aspect_ratio = (double) priv->win_width / priv->win_height;
  size = MAX (smallest, height * aspect_ratio);

  if (min)
    *min = size;

  if (nat)
    *nat = size;
}


static void
phosh_activity_get_preferred_height_for_width (GtkWidget *widget,
                                               int        width,
                                               int       *min,
                                               int       *nat)
{
  phosh_activity_get_preferred_height (widget, min, nat);
}


static void
set_hovering (PhoshActivity *self,
              gboolean       hovering)
{
  PhoshActivityPrivate *priv = phosh_activity_get_instance_private(self);

  if (hovering == priv->hovering)
    return;

  priv->hovering = hovering;

  // Revealer won't animate if not mapped, show it preemptively
  if (hovering)
    gtk_widget_show (priv->revealer);

  gtk_revealer_set_reveal_child (GTK_REVEALER (priv->revealer), hovering);
}


static gboolean
phosh_activity_enter_notify_event (GtkWidget        *widget,
                                   GdkEventCrossing *event)
{
  if (event->window != gtk_widget_get_window (widget) ||
      event->detail == GDK_NOTIFY_INFERIOR)
    return GDK_EVENT_PROPAGATE;

  /* enter-notify never happens on touch, so we don't need to check it */
  set_hovering (PHOSH_ACTIVITY (widget), TRUE);

  return GDK_EVENT_PROPAGATE;
}


static gboolean
phosh_activity_leave_notify_event (GtkWidget        *widget,
                                   GdkEventCrossing *event)
{
  if (event->window != gtk_widget_get_window (widget) ||
      event->detail == GDK_NOTIFY_INFERIOR)
    return GDK_EVENT_PROPAGATE;

  set_hovering (PHOSH_ACTIVITY (widget), FALSE);

  return GDK_EVENT_PROPAGATE;
}


static gboolean
phosh_activity_motion_notify_event (GtkWidget      *widget,
                                    GdkEventMotion *event)
{
  GdkDevice *source_device = gdk_event_get_source_device ((GdkEvent *) event);
  GdkInputSource input_source = gdk_device_get_source (source_device);

  if (input_source != GDK_SOURCE_TOUCHSCREEN)
    set_hovering (PHOSH_ACTIVITY (widget), TRUE);

  return GDK_EVENT_PROPAGATE;
}


static void
phosh_activity_unmap (GtkWidget *widget)
{
  set_hovering (PHOSH_ACTIVITY (widget), FALSE);

  GTK_WIDGET_CLASS (phosh_activity_parent_class)->unmap (widget);
}


static void
phosh_activity_class_init (PhoshActivityClass *klass)
{
  GObjectClass *object_class = (GObjectClass *)klass;
  GtkWidgetClass *widget_class = GTK_WIDGET_CLASS (klass);

  object_class->constructed = phosh_activity_constructed;
  object_class->dispose = phosh_activity_dispose;
  object_class->finalize = phosh_activity_finalize;

  object_class->set_property = phosh_activity_set_property;
  object_class->get_property = phosh_activity_get_property;

  widget_class->get_request_mode = phosh_activity_get_request_mode;
  widget_class->get_preferred_height = phosh_activity_get_preferred_height;
  widget_class->get_preferred_height_for_width = phosh_activity_get_preferred_height_for_width;
  widget_class->get_preferred_width_for_height = phosh_activity_get_preferred_width_for_height;
  widget_class->enter_notify_event = phosh_activity_enter_notify_event;
  widget_class->leave_notify_event = phosh_activity_leave_notify_event;
  widget_class->motion_notify_event = phosh_activity_motion_notify_event;
  widget_class->unmap = phosh_activity_unmap;

  props[PROP_APP_ID] =
    g_param_spec_string (
      "app-id",
      "app-id",
      "The application id",
      "",
      G_PARAM_CONSTRUCT_ONLY | G_PARAM_READWRITE |
      G_PARAM_STATIC_STRINGS | G_PARAM_EXPLICIT_NOTIFY);

  props[PROP_MAXIMIZED] =
    g_param_spec_boolean (
      "maximized",
      "maximized",
      "Whether the window is maximized",
      FALSE,
      G_PARAM_READWRITE | G_PARAM_STATIC_STRINGS);

  props[PROP_WIN_WIDTH] =
    g_param_spec_int (
      "win-width",
      "Window Width",
      "The window's width",
      0,
      G_MAXINT,
      300,
      G_PARAM_READWRITE | G_PARAM_STATIC_STRINGS | G_PARAM_EXPLICIT_NOTIFY);

  props[PROP_WIN_HEIGHT] =
    g_param_spec_int (
      "win-height",
      "Window Height",
      "The window's height",
      0,
      G_MAXINT,
      300,
      G_PARAM_READWRITE | G_PARAM_STATIC_STRINGS | G_PARAM_EXPLICIT_NOTIFY);

  g_object_class_install_properties (object_class, LAST_PROP, props);

  signals[CLICKED] = g_signal_new ("clicked",
      G_TYPE_FROM_CLASS (klass), G_SIGNAL_RUN_LAST, 0, NULL, NULL,
      NULL, G_TYPE_NONE, 0);

  signals[CLOSED] = g_signal_new ("closed",
      G_TYPE_FROM_CLASS (klass), G_SIGNAL_RUN_LAST, 0, NULL, NULL,
      NULL, G_TYPE_NONE, 0);

  g_type_ensure (PHOSH_TYPE_SWIPE_AWAY_BIN);

  gtk_widget_class_set_template_from_resource (widget_class, "/sm/puri/phosh/ui/activity.ui");

  gtk_widget_class_bind_template_child_private (widget_class, PhoshActivity, btn_close);
  gtk_widget_class_bind_template_child_private (widget_class, PhoshActivity, swipe_bin);
  gtk_widget_class_bind_template_child_private (widget_class, PhoshActivity, icon);
  gtk_widget_class_bind_template_child_private (widget_class, PhoshActivity, box);
  gtk_widget_class_bind_template_child_private (widget_class, PhoshActivity, revealer);
  gtk_widget_class_bind_template_callback (widget_class, clicked_cb);
  gtk_widget_class_bind_template_callback (widget_class, draw_cb);
  gtk_widget_class_bind_template_callback (widget_class, closed_cb);
  gtk_widget_class_bind_template_callback (widget_class, removed_cb);

  gtk_widget_class_set_css_name (widget_class, "phosh-activity");
}


static void
phosh_activity_init (PhoshActivity *self)
{
  PhoshActivityPrivate *priv = phosh_activity_get_instance_private (self);

  gtk_widget_init_template (GTK_WIDGET (self));

  priv->win_height = 300;
  priv->win_width = 300;
}


GtkWidget *
phosh_activity_new (const char *app_id)
{
  return g_object_new (PHOSH_TYPE_ACTIVITY,
                       "app-id", app_id,
                       NULL);
}


const char *
phosh_activity_get_app_id (PhoshActivity *self)
{
  PhoshActivityPrivate *priv;

  g_return_val_if_fail (PHOSH_IS_ACTIVITY (self), NULL);
  priv = phosh_activity_get_instance_private (self);

  return priv->app_id;
}

void
phosh_activity_set_thumbnail (PhoshActivity *self, PhoshThumbnail *thumbnail)
{
  PhoshActivityPrivate *priv;
  void *data;
<<<<<<< HEAD
  guint width, height, stride;
  enum wl_shm_format format;
=======
  guint w, width, height, stride, margin;
  float scale;
>>>>>>> 63a4808d

  g_return_if_fail (PHOSH_IS_ACTIVITY (self));
  priv = phosh_activity_get_instance_private (self);

  g_clear_pointer (&priv->surface, cairo_surface_destroy);
  g_clear_object (&priv->thumbnail);

  data = phosh_thumbnail_get_image (thumbnail);
  phosh_thumbnail_get_size (thumbnail, &width, &height, &stride);
  phosh_thumbnail_get_format (thumbnail, &format);

  phosh_convert_buffer (data, format, width, height, stride);

  priv->surface = cairo_image_surface_create_for_data (
      data, CAIRO_FORMAT_ARGB32, width, height, stride);
  priv->thumbnail = thumbnail;

  gtk_style_context_remove_class (gtk_widget_get_style_context (GTK_WIDGET (self)), "phosh-activity-empty");

  /* Make sure the close button is over the thumbnail */
  w = gtk_widget_get_allocated_width (GTK_WIDGET (self));
  scale = get_scale (self);
  margin = w ? (w - (width * scale)) / 2 : 0;
  gtk_widget_set_margin_end (priv->btn_close, margin);

  gtk_widget_queue_draw (GTK_WIDGET (self));
}<|MERGE_RESOLUTION|>--- conflicted
+++ resolved
@@ -582,13 +582,9 @@
 {
   PhoshActivityPrivate *priv;
   void *data;
-<<<<<<< HEAD
-  guint width, height, stride;
+  guint w, width, height, stride, margin;
   enum wl_shm_format format;
-=======
-  guint w, width, height, stride, margin;
   float scale;
->>>>>>> 63a4808d
 
   g_return_if_fail (PHOSH_IS_ACTIVITY (self));
   priv = phosh_activity_get_instance_private (self);
