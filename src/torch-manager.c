/*
 * Copyright (C) 2020 Purism SPC
 *
 * SPDX-License-Identifier: GPL-3.0-or-later
 *
 * Author: Guido Günther <agx@sigxcpu.org>
 */

#define G_LOG_DOMAIN "phosh-torch-manager"

#include "config.h"

#include <gudev/gudev.h>

#include "torch-manager.h"
#include "shell.h"
#include "util.h"
#include "dbus/login1-session-dbus.h"
#include "dbus/droidian-flashlightd-dbus.h"

#define BUS_NAME "org.freedesktop.login1"
#define OBJECT_PATH "/org/freedesktop/login1/session/auto"

#define TORCH_SUBSYSTEM "leds"

#define TORCH_DISABLED_ICON "torch-disabled-symbolic"
#define TORCH_ENABLED_ICON  "torch-enabled-symbolic"

/**
 * SECTION:torch-manager
 * @short_description: Interacts with torch via UPower
 * @Title: PhoshTorchManager
 *
 * #PhoshTorchManager tracks the torch status and
 * allows to set the brightness.
 */

enum {
  PROP_0,
  PROP_ICON_NAME,
  PROP_ENABLED,
  PROP_PRESENT,
  PROP_BRIGHTNESS,
  PROP_LAST_PROP
};
static GParamSpec *props[PROP_LAST_PROP];

struct _PhoshTorchManager {
  PhoshManager           parent;

  /* Whether we found a torch device */
  gboolean               present;
  const char            *icon_name;
  int                    brightness;
  int                    max_brightness;
  int                    last_brightness;

  GUdevClient           *udev_client;
  GUdevDevice           *udev_device;

<<<<<<< HEAD
  PhoshLogin1SessionDBusLoginSession *proxy;
  DroidianTorchDbusDroidianTorch     *droid_proxy;

  GCancellable                       *cancel;
=======
  PhoshDBusLoginSession *proxy;
  GCancellable          *cancel;
>>>>>>> c1994c24
};
G_DEFINE_TYPE (PhoshTorchManager, phosh_torch_manager, PHOSH_TYPE_MANAGER);


static void
apply_brightness (PhoshTorchManager *self)
{
  const char *icon_name;

  g_return_if_fail (PHOSH_IS_TORCH_MANAGER (self));
  if (!DROIDIAN_TORCH_DBUS_IS_DROIDIAN_TORCH (self->droid_proxy)){
    g_return_if_fail (G_UDEV_IS_DEVICE (self->udev_device));

    self->brightness = g_udev_device_get_sysfs_attr_as_int_uncached (self->udev_device,
                                                                     "brightness");
  } else {
    self->brightness = droidian_torch_dbus_droidian_torch_get_brightness (self->droid_proxy);
  }
  g_object_freeze_notify (G_OBJECT (self));

  g_object_notify_by_pspec (G_OBJECT (self), props[PROP_BRIGHTNESS]);
  g_object_notify_by_pspec (G_OBJECT (self), props[PROP_ENABLED]);

  icon_name = self->brightness ? TORCH_ENABLED_ICON : TORCH_DISABLED_ICON;
  if (icon_name != self->icon_name) {
    self->icon_name = icon_name;
    g_object_notify_by_pspec (G_OBJECT (self), props[PROP_ICON_NAME]);
  }

  g_object_thaw_notify (G_OBJECT (self));
}

static void
on_brightness_set (PhoshDBusLoginSession *proxy,
                   GAsyncResult                       *res,
                   PhoshTorchManager                  *self)
{
  g_autoptr (GError) err = NULL;

  g_return_if_fail (PHOSH_IS_TORCH_MANAGER (self));
  g_return_if_fail (PHOSH_DBUS_IS_LOGIN_SESSION (proxy));

  if (!phosh_dbus_login_session_call_set_brightness_finish (proxy, res, &err)) {
    g_warning ("Failed to set torch brigthness: %s", err->message);
    return;
  }

  apply_brightness (self);
}

static void
on_droid_brightness_set (DroidianTorchDbusDroidianTorch     *droid_proxy,
                         GAsyncResult                       *res,
                         PhoshTorchManager                  *self)
{
  g_autoptr (GError) err = NULL;

  g_return_if_fail (PHOSH_IS_TORCH_MANAGER (self));
  if (!droidian_torch_dbus_droidian_torch_call_set_brightness_finish (droid_proxy, res, &err)) {
      g_warning ("Failed to set torch brigthness: %s", err->message);
      return;
  }
  apply_brightness (self);
}

static void
set_brightness (PhoshTorchManager *self, int brightness)
{

  if (self->brightness == brightness)
    return;

  g_debug("Setting brightness to %d", brightness);

<<<<<<< HEAD
  if (G_UDEV_IS_DEVICE (self->udev_device)) {
    phosh_login1_session_dbus_login_session_call_set_brightness (self->proxy,
                                                                 TORCH_SUBSYSTEM,
                                                                 g_udev_device_get_name (self->udev_device),
                                                                 (guint) brightness,
                                                                 NULL,
                                                                 (GAsyncReadyCallback) on_brightness_set,
                                                                 self);
  } else {
    /* Droidian Flashlightd */
    droidian_torch_dbus_droidian_torch_call_set_brightness (self->droid_proxy,
                                                            (guint) brightness,
                                                            NULL,
                                                            (GAsyncReadyCallback) on_droid_brightness_set,
                                                            self);
  }
=======
  phosh_dbus_login_session_call_set_brightness (self->proxy,
                                                TORCH_SUBSYSTEM,
                                                g_udev_device_get_name (self->udev_device),
                                                (guint) brightness,
                                                NULL,
                                                (GAsyncReadyCallback) on_brightness_set,
                                                self);
>>>>>>> c1994c24
}

static void
phosh_torch_manager_get_property (GObject    *object,
                                  guint       property_id,
                                  GValue     *value,
                                  GParamSpec *pspec)
{
  PhoshTorchManager *self = PHOSH_TORCH_MANAGER (object);

  switch (property_id) {
  case PROP_ICON_NAME:
    g_value_set_string (value, self->icon_name);
    break;
  case PROP_PRESENT:
    g_value_set_boolean (value, self->present);
    break;
  case PROP_ENABLED:
    g_value_set_boolean (value, !!self->brightness);
    break;
  case PROP_BRIGHTNESS:
    g_value_set_int (value, self->brightness);
    break;
  default:
    G_OBJECT_WARN_INVALID_PROPERTY_ID (object, property_id, pspec);
    break;
  }
}


static void
get_first_torch_device (gpointer data, gpointer manager)
{
  PhoshTorchManager *self = PHOSH_TORCH_MANAGER (manager);
  GUdevDevice *device = G_UDEV_DEVICE (data);

  /* Keep only the first torch device found */
  if (!self->udev_device)
    self->udev_device = g_object_ref (device);
}

static gboolean
find_torch_device (PhoshTorchManager *self)
{
  g_autoptr (GUdevEnumerator) udev_enumerator = NULL;
  g_autolist (GUdevDevice) device_list = NULL;

  self->udev_device = NULL;

  udev_enumerator = g_udev_enumerator_new (self->udev_client);
  g_udev_enumerator_add_match_subsystem (udev_enumerator, TORCH_SUBSYSTEM);
  g_udev_enumerator_add_match_name (udev_enumerator, "*:torch");
  g_udev_enumerator_add_match_name (udev_enumerator, "*:flash");

  device_list = g_udev_enumerator_execute (udev_enumerator);
  if (!device_list) {
    g_debug ("Failed to find a torch device");
    return FALSE;
  }

  g_list_foreach (device_list, get_first_torch_device, self);

  if (!self->udev_device) {
    g_warning ("Failed to find a usable torch device");
    return FALSE;
  }

  self->max_brightness = g_udev_device_get_sysfs_attr_as_int (self->udev_device,
                                                              "max_brightness");
  g_debug("Found torch device '%s' with max brightness %d",
          g_udev_device_get_name (self->udev_device), self->max_brightness);
  return TRUE;
}

static gboolean
find_droid_torch_device (PhoshTorchManager *self)
{
  if (DROIDIAN_TORCH_DBUS_IS_DROIDIAN_TORCH (self->droid_proxy)){
    self->max_brightness = 1;
    return TRUE;
  }

  return FALSE;
}


static void
on_proxy_new_for_bus_finish (GObject           *source_object,
                             GAsyncResult      *res,
                             PhoshTorchManager *self)
{
  g_autoptr (GError) err = NULL;
  PhoshDBusLoginSession *proxy;

  proxy = phosh_dbus_login_session_proxy_new_for_bus_finish (res, &err);
  if (!proxy) {
    phosh_async_error_warn (err, "Failed to get login1 session proxy");
    return;
  }

  g_return_if_fail (PHOSH_IS_TORCH_MANAGER (self));
  self->proxy = proxy;

  self->present = find_torch_device (self);
  if (self->present) {
    g_object_freeze_notify (G_OBJECT (self));

    apply_brightness (self);

    g_object_notify_by_pspec (G_OBJECT (self), props[PROP_PRESENT]);
    g_object_thaw_notify (G_OBJECT (self));
  }
}

static void
on_droid_proxy_new_for_bus_finish (GObject           *source_object,
                             GAsyncResult      *res,
                             PhoshTorchManager *self)
{
  g_autoptr (GError) err = NULL;
  DroidianTorchDbusDroidianTorch     *droid_proxy;

  droid_proxy = droidian_torch_dbus_droidian_torch_proxy_new_for_bus_finish (res, &err);
  if(!droid_proxy){
    phosh_async_error_warn (err, "Failed to get droid torch proxy");
    return;
  }
  g_return_if_fail (PHOSH_IS_TORCH_MANAGER (self));
  self->droid_proxy = droid_proxy;

  self->present = find_droid_torch_device (self);
  if (self->present) {
    g_object_freeze_notify (G_OBJECT (self));

    apply_brightness (self);

    g_object_notify_by_pspec (G_OBJECT (self), props[PROP_PRESENT]);
    g_object_thaw_notify (G_OBJECT (self));
  }
}


static void
phosh_torch_manager_idle_init (PhoshManager *manager)
{
  PhoshTorchManager *self = PHOSH_TORCH_MANAGER (manager);
  const char * const subsystems[] = { TORCH_SUBSYSTEM, NULL };

  self->udev_client = g_udev_client_new (subsystems);
  self->cancel = g_cancellable_new ();
<<<<<<< HEAD

  phosh_login1_session_dbus_login_session_proxy_new_for_bus (G_BUS_TYPE_SYSTEM,
                                                             G_DBUS_PROXY_FLAGS_NONE,
                                                             BUS_NAME,
                                                             OBJECT_PATH,
                                                             self->cancel,
                                                             (GAsyncReadyCallback) on_proxy_new_for_bus_finish,
                                                             self);

  droidian_torch_dbus_droidian_torch_proxy_new_for_bus (G_BUS_TYPE_SESSION,
                                                        G_DBUS_PROXY_FLAGS_NONE,
                                                        "org.droidian.Flashlightd",
                                                        "/org/droidian/Flashlightd",
                                                        self->cancel,
                                                        (GAsyncReadyCallback) on_droid_proxy_new_for_bus_finish,
                                                        self);
=======
  phosh_dbus_login_session_proxy_new_for_bus (G_BUS_TYPE_SYSTEM,
                                              G_DBUS_PROXY_FLAGS_NONE,
                                              BUS_NAME,
                                              OBJECT_PATH,
                                              self->cancel,
                                              (GAsyncReadyCallback) on_proxy_new_for_bus_finish,
                                              self);
>>>>>>> c1994c24
}


static void
phosh_torch_manager_dispose (GObject *object)
{
  PhoshTorchManager *self = PHOSH_TORCH_MANAGER(object);

  g_cancellable_cancel (self->cancel);
  g_clear_object (&self->cancel);

  g_clear_object (&self->proxy);
  g_clear_object (&self->droid_proxy);

  g_clear_object (&self->udev_client);
  g_clear_object (&self->udev_device);

  G_OBJECT_CLASS (phosh_torch_manager_parent_class)->dispose (object);
}


static void
phosh_torch_manager_class_init (PhoshTorchManagerClass *klass)
{
  GObjectClass *object_class = G_OBJECT_CLASS (klass);
  PhoshManagerClass *manager_class = PHOSH_MANAGER_CLASS (klass);

  object_class->get_property = phosh_torch_manager_get_property;
  object_class->dispose = phosh_torch_manager_dispose;

  manager_class->idle_init = phosh_torch_manager_idle_init;

  props[PROP_ICON_NAME] =
    g_param_spec_string ("icon-name",
                         "icon name",
                         "The torch icon name",
                         "torch-disabled-symbolic",
                         G_PARAM_READABLE | G_PARAM_EXPLICIT_NOTIFY);

  props[PROP_ENABLED] =
    g_param_spec_boolean ("enabled",
                          "enabled",
                          "Whether torch is enabled",
                          FALSE,
                          G_PARAM_READABLE |
                          G_PARAM_EXPLICIT_NOTIFY |
                          G_PARAM_STATIC_STRINGS);

  props[PROP_PRESENT] =
    g_param_spec_boolean ("present",
                          "Present",
                          "Whether a torch led is present",
                          FALSE,
                          G_PARAM_READABLE |
                          G_PARAM_EXPLICIT_NOTIFY |
                          G_PARAM_STATIC_STRINGS);

  props[PROP_BRIGHTNESS] =
    g_param_spec_int ("brightness",
                      "Brightness",
                      "The torch brightness",
                      0,
                      G_MAXINT,
                      0,
                      G_PARAM_READABLE |
                      G_PARAM_EXPLICIT_NOTIFY |
                      G_PARAM_STATIC_STRINGS);

  g_object_class_install_properties (object_class, PROP_LAST_PROP, props);
}


static void
phosh_torch_manager_init (PhoshTorchManager *self)
{
  self->icon_name = TORCH_DISABLED_ICON;
  self->max_brightness = 1;
}


PhoshTorchManager *
phosh_torch_manager_new (void)
{
  return PHOSH_TORCH_MANAGER (g_object_new (PHOSH_TYPE_TORCH_MANAGER, NULL));
}


const char *
phosh_torch_manager_get_icon_name (PhoshTorchManager *self)
{
  g_return_val_if_fail (PHOSH_IS_TORCH_MANAGER (self), NULL);

  return self->icon_name;
}


gboolean
phosh_torch_manager_get_enabled (PhoshTorchManager *self)
{
  g_return_val_if_fail (PHOSH_IS_TORCH_MANAGER (self), FALSE);

  return !!self->brightness;
}


gboolean
phosh_torch_manager_get_present (PhoshTorchManager *self)
{
  g_return_val_if_fail (PHOSH_IS_TORCH_MANAGER (self), FALSE);

  return self->present;
}


int
phosh_torch_manager_get_brightness (PhoshTorchManager *self)
{
  g_return_val_if_fail (PHOSH_IS_TORCH_MANAGER (self), 0);

  return self->brightness;
}

/**
 * phosh_torch_manager_get_scaled_brightness:
 * @self: The #PhoshTorchManager
 *
 * Gets the current brightness as fraction between 0 (off) and 1 (maximum brightness)
 */
double
phosh_torch_manager_get_scaled_brightness (PhoshTorchManager *self)
{
  g_return_val_if_fail (PHOSH_IS_TORCH_MANAGER (self), 0);

  return (double)self->brightness / (double)self->max_brightness;
}

/**
 * phosh_torch_manager_set_scaled_brightness:
 * @self: The #PhoshTorchManager
 * @frac: The brightness as fraction
 *
 * Sets the current brightness as fraction between 0 (off) and 1 (maximum brightness)
 */
void
phosh_torch_manager_set_scaled_brightness (PhoshTorchManager *self, double frac)
{
  int brightness;

  g_return_if_fail (PHOSH_IS_TORCH_MANAGER (self));
  g_return_if_fail (frac >= 0.0 && frac <= 1.0);

  brightness = round (frac * self->max_brightness);
  if (brightness > self->max_brightness)
    brightness = self->max_brightness;

  set_brightness (self, brightness);
}


int
phosh_torch_manager_get_max_brightness (PhoshTorchManager *self)
{
  g_return_val_if_fail (PHOSH_IS_TORCH_MANAGER (self), 0);

  return self->max_brightness;
}


void
phosh_torch_manager_toggle (PhoshTorchManager *self)
{
  g_return_if_fail (PHOSH_IS_TORCH_MANAGER (self));
<<<<<<< HEAD
=======
  g_return_if_fail (PHOSH_DBUS_IS_LOGIN_SESSION (self->proxy));
>>>>>>> c1994c24

  if (self->brightness) {
    g_debug ("Disabling torch");
    self->last_brightness = self->brightness;
    set_brightness (self, 0);
  } else {
    if (self->last_brightness == 0) {
      self->last_brightness = self->max_brightness;
      g_debug ("Last brightness: %d", self->last_brightness);
    }
    g_debug ("Setting torch brightness to %d", self->last_brightness);
    set_brightness (self, self->last_brightness);
  }
}<|MERGE_RESOLUTION|>--- conflicted
+++ resolved
@@ -58,15 +58,11 @@
   GUdevClient           *udev_client;
   GUdevDevice           *udev_device;
 
-<<<<<<< HEAD
-  PhoshLogin1SessionDBusLoginSession *proxy;
+
+  PhoshDBusLoginSession *proxy;
   DroidianTorchDbusDroidianTorch     *droid_proxy;
 
   GCancellable                       *cancel;
-=======
-  PhoshDBusLoginSession *proxy;
-  GCancellable          *cancel;
->>>>>>> c1994c24
 };
 G_DEFINE_TYPE (PhoshTorchManager, phosh_torch_manager, PHOSH_TYPE_MANAGER);
 
@@ -141,15 +137,16 @@
 
   g_debug("Setting brightness to %d", brightness);
 
-<<<<<<< HEAD
   if (G_UDEV_IS_DEVICE (self->udev_device)) {
-    phosh_login1_session_dbus_login_session_call_set_brightness (self->proxy,
-                                                                 TORCH_SUBSYSTEM,
-                                                                 g_udev_device_get_name (self->udev_device),
-                                                                 (guint) brightness,
-                                                                 NULL,
-                                                                 (GAsyncReadyCallback) on_brightness_set,
-                                                                 self);
+
+   phosh_dbus_login_session_call_set_brightness (self->proxy,
+                                                TORCH_SUBSYSTEM,
+                                                g_udev_device_get_name (self->udev_device),
+                                                (guint) brightness,
+                                                NULL,
+                                                (GAsyncReadyCallback) on_brightness_set,
+                                                self);
+
   } else {
     /* Droidian Flashlightd */
     droidian_torch_dbus_droidian_torch_call_set_brightness (self->droid_proxy,
@@ -158,15 +155,6 @@
                                                             (GAsyncReadyCallback) on_droid_brightness_set,
                                                             self);
   }
-=======
-  phosh_dbus_login_session_call_set_brightness (self->proxy,
-                                                TORCH_SUBSYSTEM,
-                                                g_udev_device_get_name (self->udev_device),
-                                                (guint) brightness,
-                                                NULL,
-                                                (GAsyncReadyCallback) on_brightness_set,
-                                                self);
->>>>>>> c1994c24
 }
 
 static void
@@ -317,15 +305,14 @@
 
   self->udev_client = g_udev_client_new (subsystems);
   self->cancel = g_cancellable_new ();
-<<<<<<< HEAD
-
-  phosh_login1_session_dbus_login_session_proxy_new_for_bus (G_BUS_TYPE_SYSTEM,
-                                                             G_DBUS_PROXY_FLAGS_NONE,
-                                                             BUS_NAME,
-                                                             OBJECT_PATH,
-                                                             self->cancel,
-                                                             (GAsyncReadyCallback) on_proxy_new_for_bus_finish,
-                                                             self);
+
+  phosh_dbus_login_session_proxy_new_for_bus (G_BUS_TYPE_SYSTEM,
+                                              G_DBUS_PROXY_FLAGS_NONE,
+                                              BUS_NAME,
+                                              OBJECT_PATH,
+                                              self->cancel,
+                                              (GAsyncReadyCallback) on_proxy_new_for_bus_finish,
+                                              self);
 
   droidian_torch_dbus_droidian_torch_proxy_new_for_bus (G_BUS_TYPE_SESSION,
                                                         G_DBUS_PROXY_FLAGS_NONE,
@@ -334,15 +321,6 @@
                                                         self->cancel,
                                                         (GAsyncReadyCallback) on_droid_proxy_new_for_bus_finish,
                                                         self);
-=======
-  phosh_dbus_login_session_proxy_new_for_bus (G_BUS_TYPE_SYSTEM,
-                                              G_DBUS_PROXY_FLAGS_NONE,
-                                              BUS_NAME,
-                                              OBJECT_PATH,
-                                              self->cancel,
-                                              (GAsyncReadyCallback) on_proxy_new_for_bus_finish,
-                                              self);
->>>>>>> c1994c24
 }
 
 
@@ -514,11 +492,7 @@
 void
 phosh_torch_manager_toggle (PhoshTorchManager *self)
 {
-  g_return_if_fail (PHOSH_IS_TORCH_MANAGER (self));
-<<<<<<< HEAD
-=======
   g_return_if_fail (PHOSH_DBUS_IS_LOGIN_SESSION (self->proxy));
->>>>>>> c1994c24
 
   if (self->brightness) {
     g_debug ("Disabling torch");
