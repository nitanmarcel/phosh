/*
 * Copyright (C) 2018 Purism SPC
 *
 * SPDX-License-Identifier: GPL-3.0-or-later
 *
 * Author: Guido Günther <agx@sigxcpu.org>
 */
#pragma once

#include <gtk/gtk.h>
<<<<<<< HEAD
#include <wayland-client-protocol.h>
=======
#include <gio/gdesktopappinfo.h>
>>>>>>> 63a4808d

#define STR_IS_NULL_OR_EMPTY(x) ((x) == NULL || (x)[0] == '\0')

#define phosh_async_error_warn(err, ...) \
  phosh_error_warnv (G_LOG_DOMAIN, err, G_IO_ERROR, G_IO_ERROR_CANCELLED, __VA_ARGS__)

#define phosh_dbus_service_error_warn(err, ...) \
  phosh_error_warnv (G_LOG_DOMAIN, err, G_IO_ERROR, G_IO_ERROR_NOT_FOUND, __VA_ARGS__)

<<<<<<< HEAD
void     phosh_cp_widget_destroy (void *widget);
char    *phosh_fix_app_id (const char *app_id);
gchar   *phosh_munge_app_id (const gchar *app_id);
gboolean phosh_find_systemd_session (char **session_id);
void     phosh_convert_buffer (void *data, enum wl_shm_format format, guint width, guint height, guint stride);
gboolean phosh_error_warnv (const char  *log_domain,
                            GError      *err,
                            GQuark       domain,
                            int          code,
                            const gchar *fmt,
                            ...) G_GNUC_PRINTF(5, 6);
=======
void             phosh_cp_widget_destroy (void *widget);
GDesktopAppInfo *phosh_get_desktop_app_info_for_app_id (const char *app_id);
gchar           *phosh_munge_app_id (const gchar *app_id);
char            *phosh_strip_suffix_from_app_id (const char *app_id);
gboolean         phosh_find_systemd_session (char **session_id);
gboolean         phosh_error_warnv (const char  *log_domain,
                                    GError      *err,
                                    GQuark       domain,
                                    int          code,
                                    const gchar *fmt,
                                    ...) G_GNUC_PRINTF(5, 6);
>>>>>>> 63a4808d
<|MERGE_RESOLUTION|>--- conflicted
+++ resolved
@@ -8,11 +8,8 @@
 #pragma once
 
 #include <gtk/gtk.h>
-<<<<<<< HEAD
 #include <wayland-client-protocol.h>
-=======
 #include <gio/gdesktopappinfo.h>
->>>>>>> 63a4808d
 
 #define STR_IS_NULL_OR_EMPTY(x) ((x) == NULL || (x)[0] == '\0')
 
@@ -22,28 +19,15 @@
 #define phosh_dbus_service_error_warn(err, ...) \
   phosh_error_warnv (G_LOG_DOMAIN, err, G_IO_ERROR, G_IO_ERROR_NOT_FOUND, __VA_ARGS__)
 
-<<<<<<< HEAD
-void     phosh_cp_widget_destroy (void *widget);
-char    *phosh_fix_app_id (const char *app_id);
-gchar   *phosh_munge_app_id (const gchar *app_id);
-gboolean phosh_find_systemd_session (char **session_id);
-void     phosh_convert_buffer (void *data, enum wl_shm_format format, guint width, guint height, guint stride);
-gboolean phosh_error_warnv (const char  *log_domain,
-                            GError      *err,
-                            GQuark       domain,
-                            int          code,
-                            const gchar *fmt,
-                            ...) G_GNUC_PRINTF(5, 6);
-=======
 void             phosh_cp_widget_destroy (void *widget);
 GDesktopAppInfo *phosh_get_desktop_app_info_for_app_id (const char *app_id);
 gchar           *phosh_munge_app_id (const gchar *app_id);
 char            *phosh_strip_suffix_from_app_id (const char *app_id);
 gboolean         phosh_find_systemd_session (char **session_id);
+void             phosh_convert_buffer (void *data, enum wl_shm_format format, guint width, guint height, guint stride);
 gboolean         phosh_error_warnv (const char  *log_domain,
                                     GError      *err,
                                     GQuark       domain,
                                     int          code,
                                     const gchar *fmt,
-                                    ...) G_GNUC_PRINTF(5, 6);
->>>>>>> 63a4808d
+                                    ...) G_GNUC_PRINTF(5, 6);